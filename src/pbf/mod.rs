//! PBF/Protobuf file format
use super::OSMReader;
use super::ObjId;
use super::TimestampFormat;
use byteorder;
use byteorder::ReadBytesExt;
use std::io::{Cursor, Read};
use std::iter::Iterator;
use std::sync::Arc;

use super::*;

use flate2::read::ZlibDecoder;

use obj_types::{ArcNode, ArcOSMObj, ArcRelation, ArcWay};

use protobuf;
mod fileformat;
mod osmformat;

struct FileReader<R: Read> {
    reader: R,
}

fn blob_raw_data<'a>(blob: &mut fileformat::Blob) -> Option<Vec<u8>> {
    // TODO Shame this can't return a Option<&[u8]>, then I don't need blob to be mut. However I
    // get lifetime errors with bytes not living long enough.
    if blob.has_raw() {
        Some(blob.take_raw())
    } else if blob.has_zlib_data() {
        let zlib_data = blob.get_zlib_data();
        let cursor = Cursor::new(zlib_data);
        let mut bytes = Vec::with_capacity(blob.get_raw_size() as usize);
        ZlibDecoder::new(cursor).read_to_end(&mut bytes).ok()?;

        Some(bytes)
    } else {
        None
    }
}

impl<R: Read> FileReader<R> {
    pub fn new(reader: R) -> Self {
        FileReader { reader: reader }
    }

    pub fn inner(&self) -> &R {
        &self.reader
    }

    pub fn into_inner(self) -> R {
        self.reader
    }

    fn get_next_osmdata_blob(&mut self) -> Option<fileformat::Blob> {
        loop {
            // FIXME is there a way we can ask self.reader if it's at EOF? Rather than waiting for
            // the failure and catching that?
            let size = self.reader.read_u32::<byteorder::BigEndian>().ok()?;
            let mut header_bytes_vec = vec![0; size as usize];

            self.reader
                .read_exact(header_bytes_vec.as_mut_slice())
                .unwrap();

            let blob_header: fileformat::BlobHeader =
                protobuf::parse_from_bytes(&header_bytes_vec).unwrap();

            let mut blob_bytes = vec![0; blob_header.get_datasize() as usize];
            self.reader.read_exact(blob_bytes.as_mut_slice()).unwrap();

            if blob_header.get_field_type() != "OSMData" {
                // keep going to the next blob
                continue;
            }

            let blob: fileformat::Blob = protobuf::parse_from_bytes(&blob_bytes).unwrap();

            return Some(blob);
        }
    }
}

<<<<<<< HEAD
fn decode_nodes(
    _primitive_group: &osmformat::PrimitiveGroup,
    _granularity: i64,
    _lat_offset: i64,
    _lon_offset: i64,
    _date_granularity: i32,
    _stringtable: &Vec<Option<Arc<str>>>,
    _results: &mut Vec<ArcOSMObj>,
) {
||||||| merged common ancestors
fn decode_nodes(_primitive_group: &osmformat::PrimitiveGroup, _granularity: i64, _lat_offset: i64, _lon_offset: i64, _date_granularity: i32, _stringtable: &Vec<Option<Rc<str>>>, _results: &mut Vec<RcOSMObj>) {
=======
fn decode_nodes(
    _primitive_group: &osmformat::PrimitiveGroup,
    _granularity: i64,
    _lat_offset: i64,
    _lon_offset: i64,
    _date_granularity: i32,
    _stringtable: &Vec<Option<Rc<str>>>,
    _results: &mut Vec<RcOSMObj>,
) {
>>>>>>> main
    unimplemented!("Dense node");
}

<<<<<<< HEAD
fn decode_dense_nodes(
    primitive_group: &osmformat::PrimitiveGroup,
    granularity: i64,
    lat_offset: i64,
    lon_offset: i64,
    date_granularity: i32,
    stringtable: &Vec<Option<Arc<str>>>,
    results: &mut Vec<ArcOSMObj>,
) {
||||||| merged common ancestors
fn decode_dense_nodes(primitive_group: &osmformat::PrimitiveGroup, granularity: i64, lat_offset: i64, lon_offset: i64, date_granularity: i32, stringtable: &Vec<Option<Rc<str>>>, results: &mut Vec<RcOSMObj>) {
=======
fn decode_dense_nodes(
    primitive_group: &osmformat::PrimitiveGroup,
    granularity: i64,
    lat_offset: i64,
    lon_offset: i64,
    date_granularity: i32,
    stringtable: &Vec<Option<Rc<str>>>,
    results: &mut Vec<RcOSMObj>,
) {
>>>>>>> main
    let dense = primitive_group.get_dense();
    let ids = dense.get_id();
    let lats = dense.get_lat();
    let lons = dense.get_lon();
    let denseinfo = dense.get_denseinfo();

    let uids = denseinfo.get_uid();
    let changesets = denseinfo.get_changeset();
    let user_sids = denseinfo.get_user_sid();
    let timestamps = denseinfo.get_timestamp();

    let num_nodes = ids.len();
    results.reserve(num_nodes);
    // TODO assert that the id, denseinfo, lat, lon and optionally keys_vals has the same
    // length

    let keys_vals = dense.get_keys_vals();
    let has_tags = !keys_vals.is_empty();

    let mut keys_vals_index = 0;

    // NB it's important that these start at zero, makes the code easier later
    let mut last_id = 0;
    let mut last_lat = 0;
    let mut last_lon = 0;
    let mut last_timestamp = 0;
    let mut last_changset = 0;
    let mut last_uid = 0;
    let mut last_user_sid = 0;

    for index in 0..num_nodes {
        // last_* start off 0
        let id = ids[index] + last_id;
        last_id = id;
        let lat = lats[index] + last_lat;
        last_lat = lat;
        let lon = lons[index] + last_lon;
        last_lon = lon;

        // FIXME lat/lon here seem to be missing the last digit compared to the website
        let lat = lat_offset + (granularity * lat);
        let lat = 0.000000001 * (lat as f32);
        let lon = lon_offset + (granularity * lon);
        let lon = 0.000000001 * (lon as f32);

        let tags = if !has_tags {
            None
        } else {
            let mut tags = Vec::new();
            loop {
                //assert!(keys_vals_index <= keys_vals.len());
                let next = keys_vals[keys_vals_index];
                keys_vals_index += 1;
                if next == 0 {
                    break;
                } else {
                    let key = next;
                    let val = keys_vals[keys_vals_index];
                    keys_vals_index += 1;
                    tags.push((key, val));
                }
                // FIXME infinite loop detection maybe?
            }

            Some(
                tags.iter()
                    .map(|&(kidx, vidx)| {
                        (
                            stringtable[kidx as usize].clone(),
                            stringtable[vidx as usize].clone(),
                        )
                    })
                    .filter_map(|(k, v)| match (k, v) {
                        (Some(k), Some(v)) => Some((k, v)),
                        _ => None,
                    })
                    .collect(),
            )
        };

        let changeset_id = changesets[index] + last_changset;
        last_changset = changeset_id;
        let uid_id = uids[index] + last_uid;
        last_uid = uid_id;
        let user_sid = user_sids[index] + last_user_sid;
        last_user_sid = user_sid;
        let timestamp = timestamps[index] as i32 + last_timestamp;
        let timestamp = timestamp * date_granularity;
        last_timestamp = timestamp;
        let timestamp = TimestampFormat::EpochNunber(timestamp as i64);
        assert!(uid_id < std::i32::MAX);

<<<<<<< HEAD
        results.push(ArcOSMObj::Node(ArcNode {
||||||| merged common ancestors
        results.push(RcOSMObj::Node(RcNode{
=======
        results.push(RcOSMObj::Node(RcNode {
>>>>>>> main
            _id: id as ObjId,
            _tags: tags,
            _lat_lon: Some((lat, lon)),
            _deleted: !denseinfo.get_visible().get(index).unwrap_or(&true),
            _changeset_id: Some(changeset_id as u32),
            _uid: Some(uid_id as u32),
            _user: Some(stringtable[user_sid as usize].clone().unwrap()),
            _version: Some(denseinfo.get_version()[index] as u32),
            _timestamp: Some(timestamp),
        }));
    }

    // convert the keys_vals to
}

<<<<<<< HEAD
fn decode_ways(
    primitive_group: &osmformat::PrimitiveGroup,
    _granularity: i64,
    _lat_offset: i64,
    _lon_offset: i64,
    _date_granularity: i32,
    stringtable: &Vec<Option<Arc<str>>>,
    results: &mut Vec<ArcOSMObj>,
) {
||||||| merged common ancestors
fn decode_ways(primitive_group: &osmformat::PrimitiveGroup, _granularity: i64, _lat_offset: i64, _lon_offset: i64, _date_granularity: i32, stringtable: &Vec<Option<Rc<str>>>, results: &mut Vec<RcOSMObj>) {
=======
fn decode_ways(
    primitive_group: &osmformat::PrimitiveGroup,
    _granularity: i64,
    _lat_offset: i64,
    _lon_offset: i64,
    _date_granularity: i32,
    stringtable: &Vec<Option<Rc<str>>>,
    results: &mut Vec<RcOSMObj>,
) {
>>>>>>> main
    let ways = primitive_group.get_ways();
    results.reserve(ways.len());
    for way in ways {
        let id = way.get_id() as ObjId;
        // TODO check for +itive keys/vals
        let keys = way
            .get_keys()
            .into_iter()
            .map(|&idx| stringtable[idx as usize].clone());
        let vals = way
            .get_vals()
            .into_iter()
            .map(|&idx| stringtable[idx as usize].clone());
        let tags = keys.zip(vals);
        let tags: Vec<_> = tags
            .filter_map(|(k, v)| match (k, v) {
                (Some(k), Some(v)) => Some((k, v)),
                _ => None,
            })
            .collect();

        let refs = way.get_refs();
        let mut nodes = Vec::with_capacity(refs.len());
        // TODO assert node.len() > 0
        if !refs.is_empty() {
            let mut last_id = refs[0];
            nodes.push(last_id as ObjId);
            for nid in &refs[1..] {
                last_id = nid + last_id;
                nodes.push(last_id as ObjId);
            }
        }

        // TODO assert all node ids are positive

        // TODO could there be *no* info? What should be done there

        //println!("from pbf {} last_timestamp {}", way.get_info().get_timestamp(), last_timestamp);
        //let timestamp = way.get_info().get_timestamp() as i32 + last_timestamp;
        //let timestamp = timestamp * date_granularity;
        //last_timestamp = timestamp;
        //let timestamp = epoch_to_iso(timestamp);
        let timestamp = TimestampFormat::EpochNunber(way.get_info().get_timestamp());
<<<<<<< HEAD

        results.push(ArcOSMObj::Way(ArcWay {
||||||| merged common ancestors
        
        results.push(RcOSMObj::Way(RcWay{
=======

        results.push(RcOSMObj::Way(RcWay {
>>>>>>> main
            _id: id,
            _tags: tags,
            _nodes: nodes,
            _deleted: !way.get_info().get_visible(),
            _changeset_id: Some(way.get_info().get_changeset() as u32),
            _uid: Some(way.get_info().get_uid() as u32),
            _user: Some(
                stringtable[way.get_info().get_user_sid() as usize]
                    .clone()
                    .unwrap()
                    .clone(),
            ),
            _version: Some(way.get_info().get_version() as u32),
            _timestamp: Some(timestamp),
        }));
    }
}

<<<<<<< HEAD
fn decode_relations(
    primitive_group: &osmformat::PrimitiveGroup,
    _granularity: i64,
    _lat_offset: i64,
    _lon_offset: i64,
    _date_granularity: i32,
    stringtable: &Vec<Option<Arc<str>>>,
    results: &mut Vec<ArcOSMObj>,
) {
||||||| merged common ancestors
fn decode_relations(primitive_group: &osmformat::PrimitiveGroup, _granularity: i64, _lat_offset: i64, _lon_offset: i64, _date_granularity: i32, stringtable: &Vec<Option<Rc<str>>>, results: &mut Vec<RcOSMObj>) {
=======
fn decode_relations(
    primitive_group: &osmformat::PrimitiveGroup,
    _granularity: i64,
    _lat_offset: i64,
    _lon_offset: i64,
    _date_granularity: i32,
    stringtable: &Vec<Option<Rc<str>>>,
    results: &mut Vec<RcOSMObj>,
) {
>>>>>>> main
    let _last_timestamp = 0;
    for relation in primitive_group.get_relations() {
        let id = relation.get_id() as ObjId;
        // TODO check for +itive keys/vals
        let keys = relation
            .get_keys()
            .into_iter()
            .map(|&idx| stringtable[idx as usize].clone());
        let vals = relation
            .get_vals()
            .into_iter()
            .map(|&idx| stringtable[idx as usize].clone());
        let tags = keys.zip(vals);
        let tags: Vec<_> = tags
            .filter_map(|(k, v)| match (k, v) {
                (Some(k), Some(v)) => Some((k, v)),
                _ => None,
            })
            .collect();

        let roles = relation
            .get_roles_sid()
            .into_iter()
            .map(|&idx| stringtable[idx as usize].clone());

        let refs = relation.get_memids();
        let mut member_ids = Vec::with_capacity(refs.len());
        // TODO assert node.len() > 0
        if !refs.is_empty() {
            let mut last_id = refs[0];
            member_ids.push(last_id as ObjId);
            for nid in &refs[1..] {
                last_id = nid + last_id;
                member_ids.push(last_id as ObjId);
            }
        }
        let _num_members = member_ids.len();
        let member_ids = member_ids.iter();

        let member_types = relation.get_types().iter().map(|t| match *t {
            osmformat::Relation_MemberType::NODE => OSMObjectType::Node,
            osmformat::Relation_MemberType::WAY => OSMObjectType::Way,
            osmformat::Relation_MemberType::RELATION => OSMObjectType::Relation,
        });

        let members: Vec<_> = member_types
            .zip(member_ids)
            .zip(roles)
            .filter_map(|((t, &id), r_opt)| match r_opt {
                Some(r) => Some((t, id, r)),
                None => None,
            })
            .collect();

        // TODO could there be *no* info? What should be done there
        //let timestamp = relation.get_info().get_timestamp() as i32 + last_timestamp;
        //let timestamp = timestamp * date_granularity;
        //last_timestamp = timestamp;
        //let timestamp = epoch_to_iso(timestamp);
        let timestamp = TimestampFormat::EpochNunber(relation.get_info().get_timestamp());
<<<<<<< HEAD

        results.push(ArcOSMObj::Relation(ArcRelation {
||||||| merged common ancestors
        
        
        results.push(RcOSMObj::Relation(RcRelation{
=======

        results.push(RcOSMObj::Relation(RcRelation {
>>>>>>> main
            _id: id,
            _tags: tags,
            _members: members,
            _deleted: !relation.get_info().get_visible(),
            _changeset_id: Some(relation.get_info().get_changeset() as u32),
            _uid: Some(relation.get_info().get_uid() as u32),
            _user: Some(
                stringtable[relation.get_info().get_user_sid() as usize]
                    .clone()
                    .unwrap(),
            ),
            _version: Some(relation.get_info().get_version() as u32),
            _timestamp: Some(timestamp),
        }));
    }
}

<<<<<<< HEAD
fn decode_primitive_group_to_objs(
    primitive_group: &osmformat::PrimitiveGroup,
    granularity: i64,
    lat_offset: i64,
    lon_offset: i64,
    date_granularity: i32,
    stringtable: &Vec<Option<Arc<str>>>,
    mut results: &mut Vec<ArcOSMObj>,
) {
||||||| merged common ancestors
fn decode_primitive_group_to_objs(primitive_group: &osmformat::PrimitiveGroup, granularity: i64, lat_offset: i64, lon_offset: i64, date_granularity: i32, stringtable: &Vec<Option<Rc<str>>>, mut results: &mut Vec<RcOSMObj>) {
=======
fn decode_primitive_group_to_objs(
    primitive_group: &osmformat::PrimitiveGroup,
    granularity: i64,
    lat_offset: i64,
    lon_offset: i64,
    date_granularity: i32,
    stringtable: &Vec<Option<Rc<str>>>,
    mut results: &mut Vec<RcOSMObj>,
) {
>>>>>>> main
    let date_granularity = date_granularity / 1000;
    if !primitive_group.get_nodes().is_empty() {
        decode_nodes(
            primitive_group,
            granularity,
            lat_offset,
            lon_offset,
            date_granularity,
            &stringtable,
            &mut results,
        );
    } else if primitive_group.has_dense() {
        decode_dense_nodes(
            primitive_group,
            granularity,
            lat_offset,
            lon_offset,
            date_granularity,
            &stringtable,
            &mut results,
        );
    } else if !primitive_group.get_ways().is_empty() {
        decode_ways(
            primitive_group,
            granularity,
            lat_offset,
            lon_offset,
            date_granularity,
            &stringtable,
            &mut results,
        );
    } else if !primitive_group.get_relations().is_empty() {
        decode_relations(
            primitive_group,
            granularity,
            lat_offset,
            lon_offset,
            date_granularity,
            &stringtable,
            &mut results,
        );
    } else {
        unreachable!();
    }
}

<<<<<<< HEAD
fn decode_block_to_objs(mut block: osmformat::PrimitiveBlock) -> Vec<ArcOSMObj> {
    let stringtable: Vec<Option<Arc<str>>> = block
        .take_stringtable()
        .take_s()
||||||| merged common ancestors
fn decode_block_to_objs(mut block: osmformat::PrimitiveBlock) -> Vec<RcOSMObj> {

    let stringtable: Vec<Option<Rc<str>>> = block.take_stringtable().take_s()
=======
fn decode_block_to_objs(mut block: osmformat::PrimitiveBlock) -> Vec<RcOSMObj> {
    let stringtable: Vec<Option<Rc<str>>> = block
        .take_stringtable()
        .take_s()
>>>>>>> main
        .into_iter()
<<<<<<< HEAD
        .map(|chars| std::str::from_utf8(&chars).ok().map(|s| Arc::from(s)))
||||||| merged common ancestors
        .map(|chars|
           std::str::from_utf8(&chars).ok().map(|s| Rc::from(s))
        )
=======
        .map(|chars| std::str::from_utf8(&chars).ok().map(|s| Rc::from(s)))
>>>>>>> main
        .collect();

    let granularity = block.get_granularity() as i64;
    let lat_offset = block.get_lat_offset();
    let lon_offset = block.get_lon_offset();
    let date_granularity = block.get_date_granularity();

    let mut results: Vec<ArcOSMObj> = Vec::new();

    for primitive_group in block.get_primitivegroup() {
        decode_primitive_group_to_objs(
            primitive_group,
            granularity,
            lat_offset,
            lon_offset,
            date_granularity,
            &stringtable,
            &mut results,
        );
    }

    results
}

impl<R: Read> Iterator for FileReader<R> {
    type Item = fileformat::Blob;

    fn next(&mut self) -> Option<Self::Item> {
        self.get_next_osmdata_blob()
    }
}

pub struct PBFReader<R: Read> {
    filereader: FileReader<R>,
    _buffer: Vec<ArcOSMObj>,
    _sorted_assumption: bool,
}

impl<R: Read> OSMReader for PBFReader<R> {
    type R = R;
    type Obj = ArcOSMObj;

    fn new(reader: R) -> PBFReader<R> {
        PBFReader {
            filereader: FileReader::new(reader),
            _buffer: Vec::new(),
            _sorted_assumption: false,
        }
    }

    fn set_sorted_assumption(&mut self, sorted_assumption: bool) {
        self._sorted_assumption = sorted_assumption;
    }
    fn get_sorted_assumption(&mut self) -> bool {
        self._sorted_assumption
    }

    fn inner(&self) -> &R {
        self.filereader.inner()
    }

    fn into_inner(self) -> R {
        self.filereader.into_inner()
    }

    fn next(&mut self) -> Option<ArcOSMObj> {
        while self._buffer.is_empty() {
            // get the next file block and fill up our buffer
            // FIXME make this parallel

            // get the next block
            let mut blob = self.filereader.next()?;

            let blob_data = blob_raw_data(&mut blob).unwrap();
            let block: osmformat::PrimitiveBlock = protobuf::parse_from_bytes(&blob_data).unwrap();

            // Turn a block into OSM objects
            let mut objs = decode_block_to_objs(block);

            // we reverse the Vec so that we can .pop from the buffer, rather than .remove(0)
            // IME pop'ing is faster, since it means less memory moving
            objs.reverse();

            self._buffer = objs;
        }

        self._buffer.pop()
    }
}<|MERGE_RESOLUTION|>--- conflicted
+++ resolved
@@ -81,7 +81,6 @@
     }
 }
 
-<<<<<<< HEAD
 fn decode_nodes(
     _primitive_group: &osmformat::PrimitiveGroup,
     _granularity: i64,
@@ -91,23 +90,9 @@
     _stringtable: &Vec<Option<Arc<str>>>,
     _results: &mut Vec<ArcOSMObj>,
 ) {
-||||||| merged common ancestors
-fn decode_nodes(_primitive_group: &osmformat::PrimitiveGroup, _granularity: i64, _lat_offset: i64, _lon_offset: i64, _date_granularity: i32, _stringtable: &Vec<Option<Rc<str>>>, _results: &mut Vec<RcOSMObj>) {
-=======
-fn decode_nodes(
-    _primitive_group: &osmformat::PrimitiveGroup,
-    _granularity: i64,
-    _lat_offset: i64,
-    _lon_offset: i64,
-    _date_granularity: i32,
-    _stringtable: &Vec<Option<Rc<str>>>,
-    _results: &mut Vec<RcOSMObj>,
-) {
->>>>>>> main
     unimplemented!("Dense node");
 }
 
-<<<<<<< HEAD
 fn decode_dense_nodes(
     primitive_group: &osmformat::PrimitiveGroup,
     granularity: i64,
@@ -117,19 +102,6 @@
     stringtable: &Vec<Option<Arc<str>>>,
     results: &mut Vec<ArcOSMObj>,
 ) {
-||||||| merged common ancestors
-fn decode_dense_nodes(primitive_group: &osmformat::PrimitiveGroup, granularity: i64, lat_offset: i64, lon_offset: i64, date_granularity: i32, stringtable: &Vec<Option<Rc<str>>>, results: &mut Vec<RcOSMObj>) {
-=======
-fn decode_dense_nodes(
-    primitive_group: &osmformat::PrimitiveGroup,
-    granularity: i64,
-    lat_offset: i64,
-    lon_offset: i64,
-    date_granularity: i32,
-    stringtable: &Vec<Option<Rc<str>>>,
-    results: &mut Vec<RcOSMObj>,
-) {
->>>>>>> main
     let dense = primitive_group.get_dense();
     let ids = dense.get_id();
     let lats = dense.get_lat();
@@ -222,13 +194,7 @@
         let timestamp = TimestampFormat::EpochNunber(timestamp as i64);
         assert!(uid_id < std::i32::MAX);
 
-<<<<<<< HEAD
         results.push(ArcOSMObj::Node(ArcNode {
-||||||| merged common ancestors
-        results.push(RcOSMObj::Node(RcNode{
-=======
-        results.push(RcOSMObj::Node(RcNode {
->>>>>>> main
             _id: id as ObjId,
             _tags: tags,
             _lat_lon: Some((lat, lon)),
@@ -244,7 +210,6 @@
     // convert the keys_vals to
 }
 
-<<<<<<< HEAD
 fn decode_ways(
     primitive_group: &osmformat::PrimitiveGroup,
     _granularity: i64,
@@ -254,19 +219,6 @@
     stringtable: &Vec<Option<Arc<str>>>,
     results: &mut Vec<ArcOSMObj>,
 ) {
-||||||| merged common ancestors
-fn decode_ways(primitive_group: &osmformat::PrimitiveGroup, _granularity: i64, _lat_offset: i64, _lon_offset: i64, _date_granularity: i32, stringtable: &Vec<Option<Rc<str>>>, results: &mut Vec<RcOSMObj>) {
-=======
-fn decode_ways(
-    primitive_group: &osmformat::PrimitiveGroup,
-    _granularity: i64,
-    _lat_offset: i64,
-    _lon_offset: i64,
-    _date_granularity: i32,
-    stringtable: &Vec<Option<Rc<str>>>,
-    results: &mut Vec<RcOSMObj>,
-) {
->>>>>>> main
     let ways = primitive_group.get_ways();
     results.reserve(ways.len());
     for way in ways {
@@ -310,16 +262,8 @@
         //last_timestamp = timestamp;
         //let timestamp = epoch_to_iso(timestamp);
         let timestamp = TimestampFormat::EpochNunber(way.get_info().get_timestamp());
-<<<<<<< HEAD
 
         results.push(ArcOSMObj::Way(ArcWay {
-||||||| merged common ancestors
-        
-        results.push(RcOSMObj::Way(RcWay{
-=======
-
-        results.push(RcOSMObj::Way(RcWay {
->>>>>>> main
             _id: id,
             _tags: tags,
             _nodes: nodes,
@@ -338,7 +282,6 @@
     }
 }
 
-<<<<<<< HEAD
 fn decode_relations(
     primitive_group: &osmformat::PrimitiveGroup,
     _granularity: i64,
@@ -348,19 +291,6 @@
     stringtable: &Vec<Option<Arc<str>>>,
     results: &mut Vec<ArcOSMObj>,
 ) {
-||||||| merged common ancestors
-fn decode_relations(primitive_group: &osmformat::PrimitiveGroup, _granularity: i64, _lat_offset: i64, _lon_offset: i64, _date_granularity: i32, stringtable: &Vec<Option<Rc<str>>>, results: &mut Vec<RcOSMObj>) {
-=======
-fn decode_relations(
-    primitive_group: &osmformat::PrimitiveGroup,
-    _granularity: i64,
-    _lat_offset: i64,
-    _lon_offset: i64,
-    _date_granularity: i32,
-    stringtable: &Vec<Option<Rc<str>>>,
-    results: &mut Vec<RcOSMObj>,
-) {
->>>>>>> main
     let _last_timestamp = 0;
     for relation in primitive_group.get_relations() {
         let id = relation.get_id() as ObjId;
@@ -421,17 +351,8 @@
         //last_timestamp = timestamp;
         //let timestamp = epoch_to_iso(timestamp);
         let timestamp = TimestampFormat::EpochNunber(relation.get_info().get_timestamp());
-<<<<<<< HEAD
 
         results.push(ArcOSMObj::Relation(ArcRelation {
-||||||| merged common ancestors
-        
-        
-        results.push(RcOSMObj::Relation(RcRelation{
-=======
-
-        results.push(RcOSMObj::Relation(RcRelation {
->>>>>>> main
             _id: id,
             _tags: tags,
             _members: members,
@@ -449,7 +370,6 @@
     }
 }
 
-<<<<<<< HEAD
 fn decode_primitive_group_to_objs(
     primitive_group: &osmformat::PrimitiveGroup,
     granularity: i64,
@@ -459,19 +379,6 @@
     stringtable: &Vec<Option<Arc<str>>>,
     mut results: &mut Vec<ArcOSMObj>,
 ) {
-||||||| merged common ancestors
-fn decode_primitive_group_to_objs(primitive_group: &osmformat::PrimitiveGroup, granularity: i64, lat_offset: i64, lon_offset: i64, date_granularity: i32, stringtable: &Vec<Option<Rc<str>>>, mut results: &mut Vec<RcOSMObj>) {
-=======
-fn decode_primitive_group_to_objs(
-    primitive_group: &osmformat::PrimitiveGroup,
-    granularity: i64,
-    lat_offset: i64,
-    lon_offset: i64,
-    date_granularity: i32,
-    stringtable: &Vec<Option<Rc<str>>>,
-    mut results: &mut Vec<RcOSMObj>,
-) {
->>>>>>> main
     let date_granularity = date_granularity / 1000;
     if !primitive_group.get_nodes().is_empty() {
         decode_nodes(
@@ -518,31 +425,12 @@
     }
 }
 
-<<<<<<< HEAD
 fn decode_block_to_objs(mut block: osmformat::PrimitiveBlock) -> Vec<ArcOSMObj> {
     let stringtable: Vec<Option<Arc<str>>> = block
         .take_stringtable()
         .take_s()
-||||||| merged common ancestors
-fn decode_block_to_objs(mut block: osmformat::PrimitiveBlock) -> Vec<RcOSMObj> {
-
-    let stringtable: Vec<Option<Rc<str>>> = block.take_stringtable().take_s()
-=======
-fn decode_block_to_objs(mut block: osmformat::PrimitiveBlock) -> Vec<RcOSMObj> {
-    let stringtable: Vec<Option<Rc<str>>> = block
-        .take_stringtable()
-        .take_s()
->>>>>>> main
         .into_iter()
-<<<<<<< HEAD
         .map(|chars| std::str::from_utf8(&chars).ok().map(|s| Arc::from(s)))
-||||||| merged common ancestors
-        .map(|chars|
-           std::str::from_utf8(&chars).ok().map(|s| Rc::from(s))
-        )
-=======
-        .map(|chars| std::str::from_utf8(&chars).ok().map(|s| Rc::from(s)))
->>>>>>> main
         .collect();
 
     let granularity = block.get_granularity() as i64;
