--- conflicted
+++ resolved
@@ -41,11 +41,7 @@
 /// Longitude
 pub type Lon = f32;
 
-<<<<<<< HEAD
 #[derive(Debug, Clone, Eq, Ord)]
-=======
-#[derive(Clone, PartialEq, Debug)]
->>>>>>> 2eaf52cb
 pub enum TimestampFormat {
     ISOString(String),
     EpochNunber(i64),
@@ -93,7 +89,6 @@
     }
 }
 
-<<<<<<< HEAD
 impl std::cmp::PartialOrd for TimestampFormat {
     fn partial_cmp(&self, other: &Self) -> Option<std::cmp::Ordering> {
         match (self, other) {
@@ -112,13 +107,9 @@
         }
     }
 }
-=======
+
 /// The basic metadata fields all OSM objects share
 pub trait OSMObjBase: PartialEq+Debug+Clone {
->>>>>>> 2eaf52cb
-
-/// The basic metadata fields all OSM objects share
-pub trait OSMObjBase: PartialEq + Debug {
     fn id(&self) -> ObjId;
     fn set_id(&mut self, val: impl Into<ObjId>);
     fn version(&self) -> Option<u32>;
@@ -191,11 +182,7 @@
     );
 }
 
-<<<<<<< HEAD
 #[derive(Clone, Copy, PartialEq, Eq, PartialOrd, Ord)]
-=======
-#[derive(Copy,Clone,PartialEq,Eq,PartialOrd,Ord)]
->>>>>>> 2eaf52cb
 pub enum OSMObjectType {
     Node,
     Way,
