<<<<<<< HEAD
//! Different ways to store OSM Objects
=======
//! Base OpenStreetMap object types
>>>>>>> c2e9df38
mod arc_types;
mod rc_types;
mod string_types;

use {Node, OSMObjBase, Relation, Way};

pub use self::arc_types::*;
pub use self::rc_types::*;
pub use self::string_types::*;

impl From<RcNode> for StringNode {
    fn from(obj: RcNode) -> Self {
        let mut n = StringNodeBuilder::default()._id(obj.id()).build().unwrap();

        n.set_version(obj.version());
        n.set_deleted(obj.deleted());
        n.set_changeset_id(obj.changeset_id());
        n.set_timestamp(obj.timestamp().clone());
        n.set_uid(obj.uid());
        n.set_user(obj.user());
        n.set_lat_lon_direct(obj.lat_lon());

        for (k, v) in obj.tags() {
            n.set_tag(k, v);
        }

        n
    }
}

impl From<RcWay> for StringWay {
    fn from(obj: RcWay) -> Self {
        let mut w = StringWayBuilder::default()._id(obj.id()).build().unwrap();

        w.set_version(obj.version());
        w.set_deleted(obj.deleted());
        w.set_changeset_id(obj.changeset_id());
        w.set_timestamp(obj.timestamp().clone());
        w.set_uid(obj.uid());
        w.set_user(obj.user());

        for (k, v) in obj.tags() {
            w.set_tag(k, v);
        }

        w.set_nodes(obj.nodes().iter().map(|i| i.clone()));

        w
    }
}

impl From<RcRelation> for StringRelation {
    fn from(obj: RcRelation) -> Self {
        let mut r = StringRelationBuilder::default()
            ._id(obj.id())
            .build()
            .unwrap();

        r.set_version(obj.version());
        r.set_deleted(obj.deleted());
        r.set_changeset_id(obj.changeset_id());
        r.set_timestamp(obj.timestamp().clone());
        r.set_uid(obj.uid());
        r.set_user(obj.user());

        for (k, v) in obj.tags() {
            r.set_tag(k, v);
        }

        r.set_members(obj.members());

        r
    }
}

impl From<RcOSMObj> for StringOSMObj {
    fn from(obj: RcOSMObj) -> Self {
        match obj {
            RcOSMObj::Node(n) => StringOSMObj::Node(n.into()),
            RcOSMObj::Way(w) => StringOSMObj::Way(w.into()),
            RcOSMObj::Relation(r) => StringOSMObj::Relation(r.into()),
        }
    }
}<|MERGE_RESOLUTION|>--- conflicted
+++ resolved
@@ -1,8 +1,4 @@
-<<<<<<< HEAD
-//! Different ways to store OSM Objects
-=======
 //! Base OpenStreetMap object types
->>>>>>> c2e9df38
 mod arc_types;
 mod rc_types;
 mod string_types;
