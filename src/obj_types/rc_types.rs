use std::rc::Rc;
use *;

macro_rules! func_call_inner_get {
    ($slf:ident, $name:ident) => {
        match $slf {
            RcOSMObj::Node(x) => x.$name(),
            RcOSMObj::Way(x) => x.$name(),
            RcOSMObj::Relation(x) => x.$name(),
        }
    };
}

macro_rules! func_call_inner_set {
    ($slf:ident, $name:ident, $val:ident) => {
        match $slf {
            RcOSMObj::Node(x) => x.$name($val),
            RcOSMObj::Way(x) => x.$name($val),
            RcOSMObj::Relation(x) => x.$name($val),
        };
    };
}

<<<<<<< HEAD
#[derive(PartialEq, Debug)]
=======

#[derive(Clone, PartialEq, Debug)]
>>>>>>> 2eaf52cb
pub struct RcNode {
    pub(crate) _id: ObjId,
    pub(crate) _version: Option<u32>,
    pub(crate) _deleted: bool,
    pub(crate) _changeset_id: Option<u32>,
    pub(crate) _timestamp: Option<TimestampFormat>,
    pub(crate) _uid: Option<u32>,
    pub(crate) _user: Option<Rc<str>>,
    pub(crate) _tags: Option<Vec<(Rc<str>, Rc<str>)>>,

    pub(crate) _lat_lon: Option<(Lat, Lon)>,
}

<<<<<<< HEAD
#[derive(PartialEq, Debug)]
=======

#[derive(Clone, PartialEq, Debug)]
>>>>>>> 2eaf52cb
pub struct RcWay {
    pub(crate) _id: ObjId,
    pub(crate) _version: Option<u32>,
    pub(crate) _deleted: bool,
    pub(crate) _changeset_id: Option<u32>,
    pub(crate) _timestamp: Option<TimestampFormat>,
    pub(crate) _uid: Option<u32>,
    pub(crate) _user: Option<Rc<str>>,
    pub(crate) _tags: Vec<(Rc<str>, Rc<str>)>,

    pub(crate) _nodes: Vec<ObjId>,
}

#[derive(Clone, PartialEq, Debug)]
pub struct RcRelation {
    pub(crate) _id: ObjId,
    pub(crate) _version: Option<u32>,
    pub(crate) _deleted: bool,
    pub(crate) _changeset_id: Option<u32>,
    pub(crate) _timestamp: Option<TimestampFormat>,
    pub(crate) _uid: Option<u32>,
    pub(crate) _user: Option<Rc<str>>,
    pub(crate) _tags: Vec<(Rc<str>, Rc<str>)>,

    pub(crate) _members: Vec<(OSMObjectType, ObjId, Rc<str>)>,
}

#[derive(Clone, PartialEq, Debug)]
pub enum RcOSMObj {
    Node(RcNode),
    Way(RcWay),
    Relation(RcRelation),
}

impl OSMObjBase for RcOSMObj {
    fn id(&self) -> ObjId {
        func_call_inner_get!(self, id)
    }
    fn version(&self) -> Option<u32> {
        func_call_inner_get!(self, version)
    }
    fn deleted(&self) -> bool {
        func_call_inner_get!(self, deleted)
    }
    fn changeset_id(&self) -> Option<u32> {
        func_call_inner_get!(self, changeset_id)
    }
    fn timestamp(&self) -> &Option<TimestampFormat> {
        func_call_inner_get!(self, timestamp)
    }
    fn uid(&self) -> Option<u32> {
        func_call_inner_get!(self, uid)
    }
    fn user(&self) -> Option<&str> {
        func_call_inner_get!(self, user)
    }

    fn set_id(&mut self, val: impl Into<ObjId>) {
        func_call_inner_set!(self, set_id, val);
    }
    fn set_version(&mut self, val: impl Into<Option<u32>>) {
        func_call_inner_set!(self, set_version, val);
    }
    fn set_deleted(&mut self, val: bool) {
        func_call_inner_set!(self, set_deleted, val);
    }
    fn set_changeset_id(&mut self, val: impl Into<Option<u32>>) {
        func_call_inner_set!(self, set_changeset_id, val);
    }
    fn set_timestamp(&mut self, val: impl Into<Option<TimestampFormat>>) {
        func_call_inner_set!(self, set_timestamp, val);
    }
    fn set_uid(&mut self, val: impl Into<Option<u32>>) {
        func_call_inner_set!(self, set_uid, val);
    }
    fn set_user<'a>(&mut self, val: impl Into<Option<&'a str>>) {
        func_call_inner_set!(self, set_user, val);
    }

    fn tags<'a>(&'a self) -> Box<dyn ExactSizeIterator<Item = (&'a str, &'a str)> + 'a> {
        match self {
            RcOSMObj::Node(x) => x.tags(),
            RcOSMObj::Way(x) => x.tags(),
            RcOSMObj::Relation(x) => x.tags(),
        }
    }

    fn num_tags(&self) -> usize {
        match self {
            RcOSMObj::Node(x) => x._tags.as_ref().map_or(0, |t| t.len()),
            RcOSMObj::Way(x) => x._tags.len(),
            RcOSMObj::Relation(x) => x._tags.len(),
        }
    }
    fn untagged(&self) -> bool {
        match self {
            RcOSMObj::Node(x) => x._tags.as_ref().map_or(true, |t| t.is_empty()),
            RcOSMObj::Way(x) => x._tags.is_empty(),
            RcOSMObj::Relation(x) => x._tags.is_empty(),
        }
    }

    fn tag(&self, key: impl AsRef<str>) -> Option<&str> {
        match self {
            RcOSMObj::Node(x) => x.tag(key),
            RcOSMObj::Way(x) => x.tag(key),
            RcOSMObj::Relation(x) => x.tag(key),
        }
    }

    fn set_tag(&mut self, key: impl AsRef<str>, value: impl Into<String>) {
        match self {
            RcOSMObj::Node(x) => x.set_tag(key, value),
            RcOSMObj::Way(x) => x.set_tag(key, value),
            RcOSMObj::Relation(x) => x.set_tag(key, value),
        }
    }

    fn unset_tag(&mut self, key: impl AsRef<str>) {
        match self {
            RcOSMObj::Node(x) => x.unset_tag(key),
            RcOSMObj::Way(x) => x.unset_tag(key),
            RcOSMObj::Relation(x) => x.unset_tag(key),
        }
    }
}

impl OSMObj for RcOSMObj {
    type Node = RcNode;
    type Way = RcWay;
    type Relation = RcRelation;

    fn object_type(&self) -> OSMObjectType {
        match self {
            RcOSMObj::Node(_) => OSMObjectType::Node,
            RcOSMObj::Way(_) => OSMObjectType::Way,
            RcOSMObj::Relation(_) => OSMObjectType::Relation,
        }
    }

    fn into_node(self) -> Option<RcNode> {
        if let RcOSMObj::Node(n) = self {
            Some(n)
        } else {
            None
        }
    }

    fn into_way(self) -> Option<RcWay> {
        if let RcOSMObj::Way(w) = self {
            Some(w)
        } else {
            None
        }
    }

    fn into_relation(self) -> Option<RcRelation> {
        if let RcOSMObj::Relation(r) = self {
            Some(r)
        } else {
            None
        }
    }

    fn as_node(&self) -> Option<&RcNode> {
        if let RcOSMObj::Node(n) = self {
            Some(&n)
        } else {
            None
        }
    }

    fn as_way(&self) -> Option<&RcWay> {
        if let RcOSMObj::Way(w) = self {
            Some(&w)
        } else {
            None
        }
    }

    fn as_relation(&self) -> Option<&RcRelation> {
        if let RcOSMObj::Relation(r) = self {
            Some(&r)
        } else {
            None
        }
    }

    fn as_node_mut(&mut self) -> Option<&mut RcNode> {
        if let RcOSMObj::Node(n) = self {
            Some(n)
        } else {
            None
        }
    }

    fn as_way_mut(&mut self) -> Option<&mut RcWay> {
        if let RcOSMObj::Way(w) = self {
            Some(w)
        } else {
            None
        }
    }

    fn as_relation_mut(&mut self) -> Option<&mut RcRelation> {
        if let RcOSMObj::Relation(r) = self {
            Some(r)
        } else {
            None
        }
    }
}

impl OSMObjBase for RcNode {
    fn id(&self) -> ObjId {
        self._id
    }
    fn version(&self) -> Option<u32> {
        self._version
    }
    fn deleted(&self) -> bool {
        self._deleted
    }
    fn changeset_id(&self) -> Option<u32> {
        self._changeset_id
    }
    fn timestamp(&self) -> &Option<TimestampFormat> {
        &self._timestamp
    }
    fn uid(&self) -> Option<u32> {
        self._uid
    }
    fn user(&self) -> Option<&str> {
        match self._user {
            None => None,
            Some(ref s) => Some(&s),
        }
    }

    fn set_id(&mut self, val: impl Into<ObjId>) {
        self._id = val.into();
    }
    fn set_version(&mut self, val: impl Into<Option<u32>>) {
        self._version = val.into();
    }
    fn set_deleted(&mut self, val: bool) {
        self._deleted = val.into();
    }
    fn set_changeset_id(&mut self, val: impl Into<Option<u32>>) {
        self._changeset_id = val.into();
    }
    fn set_timestamp(&mut self, val: impl Into<Option<TimestampFormat>>) {
        self._timestamp = val.into();
    }
    fn set_uid(&mut self, val: impl Into<Option<u32>>) {
        self._uid = val.into();
    }
    fn set_user<'a>(&mut self, val: impl Into<Option<&'a str>>) {
        self._user = val.into().map(|s| Rc::from(s));
    }

    fn tags<'a>(&'a self) -> Box<dyn ExactSizeIterator<Item = (&'a str, &'a str)> + 'a> {
        match self._tags {
            None => Box::new(std::iter::empty()),
            Some(ref t) => Box::new(t.iter().map(|(k, v)| (k.as_ref(), v.as_ref()))),
        }
    }

    fn tag(&self, key: impl AsRef<str>) -> Option<&str> {
        match &self._tags {
            None => None,
            Some(t) => {
                let key = key.as_ref();
                t.iter()
                    .filter_map(|(k, v)| {
                        if &k.as_ref() == &key {
                            Some(v.as_ref())
                        } else {
                            None
                        }
                    })
                    .nth(0)
            }
        }
    }

    fn set_tag(&mut self, key: impl AsRef<str>, value: impl Into<String>) {
        let key = key.as_ref();
        let value = value.into();
        match self._tags {
            None => {
                self._tags = Some(vec![(Rc::from(key), Rc::from(value.as_str()))]);
            }
            Some(ref mut tags) => {
                let idx = tags
                    .iter()
                    .enumerate()
                    .filter_map(|(i, (k, _))| if &k.as_ref() == &key { Some(i) } else { None })
                    .nth(0);
                match idx {
                    None => tags.push((Rc::from(key), Rc::from(value.as_str()))),
                    Some(i) => tags[i] = (key.into(), Rc::from(value.as_str())),
                }
            }
        }
    }

    fn unset_tag(&mut self, key: impl AsRef<str>) {
        if let Some(ref mut tags) = self._tags {
            let key = key.as_ref();
            let idx = tags
                .iter()
                .enumerate()
                .filter_map(|(i, (k, _))| if &k.as_ref() == &key { Some(i) } else { None })
                .nth(0);
            if let Some(i) = idx {
                tags.remove(i);
            }
        }
    }
}

impl Node for RcNode {
    fn lat_lon(&self) -> Option<(Lat, Lon)> {
        self._lat_lon
    }

    fn set_lat_lon(&mut self, loc: impl Into<Option<(Lat, Lon)>>) {
        self._lat_lon = loc.into();
    }
}

impl OSMObjBase for RcWay {
    fn id(&self) -> ObjId {
        self._id
    }
    fn version(&self) -> Option<u32> {
        self._version
    }
    fn deleted(&self) -> bool {
        self._deleted
    }
    fn changeset_id(&self) -> Option<u32> {
        self._changeset_id
    }
    fn timestamp(&self) -> &Option<TimestampFormat> {
        &self._timestamp
    }
    fn uid(&self) -> Option<u32> {
        self._uid
    }
    fn user(&self) -> Option<&str> {
        match self._user {
            None => None,
            Some(ref s) => Some(&s),
        }
    }

    fn set_id(&mut self, val: impl Into<ObjId>) {
        self._id = val.into();
    }
    fn set_version(&mut self, val: impl Into<Option<u32>>) {
        self._version = val.into();
    }
    fn set_deleted(&mut self, val: bool) {
        self._deleted = val.into();
    }
    fn set_changeset_id(&mut self, val: impl Into<Option<u32>>) {
        self._changeset_id = val.into();
    }
    fn set_timestamp(&mut self, val: impl Into<Option<TimestampFormat>>) {
        self._timestamp = val.into();
    }
    fn set_uid(&mut self, val: impl Into<Option<u32>>) {
        self._uid = val.into();
    }
    fn set_user<'a>(&mut self, val: impl Into<Option<&'a str>>) {
        self._user = val.into().map(|s| Rc::from(s));
    }

    fn tags<'a>(&'a self) -> Box<dyn ExactSizeIterator<Item = (&'a str, &'a str)> + 'a> {
        Box::new(self._tags.iter().map(|(k, v)| (k.as_ref(), v.as_ref())))
    }

    fn tag(&self, key: impl AsRef<str>) -> Option<&str> {
        let key = key.as_ref();
        self._tags
            .iter()
            .filter_map(|(k, v)| {
                if &k.as_ref() == &key {
                    Some(v.as_ref())
                } else {
                    None
                }
            })
            .nth(0)
    }

    fn set_tag(&mut self, key: impl AsRef<str>, value: impl Into<String>) {
        let key = key.as_ref();
        let value = value.into();
        let idx = self
            ._tags
            .iter()
            .enumerate()
            .filter_map(|(i, (k, _))| if &k.as_ref() == &key { Some(i) } else { None })
            .nth(0);
        match idx {
            None => self._tags.push((Rc::from(key), Rc::from(value.as_str()))),
            Some(i) => self._tags[i] = (key.into(), Rc::from(value.as_str())),
        }
    }

    fn unset_tag(&mut self, key: impl AsRef<str>) {
        let key = key.as_ref();
        let idx = self
            ._tags
            .iter()
            .enumerate()
            .filter_map(|(i, (k, _))| if &k.as_ref() == &key { Some(i) } else { None })
            .nth(0);
        if let Some(i) = idx {
            self._tags.remove(i);
        }
    }
}

impl Way for RcWay {
    fn nodes(&self) -> &[ObjId] {
        &self._nodes
    }

    fn num_nodes(&self) -> usize {
        self._nodes.len()
    }

    fn node(&self, idx: usize) -> Option<ObjId> {
        self._nodes.get(idx).cloned()
    }
    fn set_nodes(&mut self, nodes: impl IntoIterator<Item = impl Into<ObjId>>) {
        self._nodes.truncate(0);
        self._nodes.extend(nodes.into_iter().map(|i| i.into()));
    }
}

impl OSMObjBase for RcRelation {
    fn id(&self) -> ObjId {
        self._id
    }
    fn version(&self) -> Option<u32> {
        self._version
    }
    fn deleted(&self) -> bool {
        self._deleted
    }
    fn changeset_id(&self) -> Option<u32> {
        self._changeset_id
    }
    fn timestamp(&self) -> &Option<TimestampFormat> {
        &self._timestamp
    }
    fn uid(&self) -> Option<u32> {
        self._uid
    }
    fn user(&self) -> Option<&str> {
        match self._user {
            None => None,
            Some(ref s) => Some(&s),
        }
    }

    fn set_id(&mut self, val: impl Into<ObjId>) {
        self._id = val.into();
    }
    fn set_version(&mut self, val: impl Into<Option<u32>>) {
        self._version = val.into();
    }
    fn set_deleted(&mut self, val: bool) {
        self._deleted = val.into();
    }
    fn set_changeset_id(&mut self, val: impl Into<Option<u32>>) {
        self._changeset_id = val.into();
    }
    fn set_timestamp(&mut self, val: impl Into<Option<TimestampFormat>>) {
        self._timestamp = val.into();
    }
    fn set_uid(&mut self, val: impl Into<Option<u32>>) {
        self._uid = val.into();
    }
    fn set_user<'a>(&mut self, val: impl Into<Option<&'a str>>) {
        self._user = val.into().map(|s| Rc::from(s));
    }

    fn tags<'a>(&'a self) -> Box<dyn ExactSizeIterator<Item = (&'a str, &'a str)> + 'a> {
        Box::new(self._tags.iter().map(|(k, v)| (k.as_ref(), v.as_ref())))
    }

    fn tag(&self, key: impl AsRef<str>) -> Option<&str> {
        let key = key.as_ref();
        self._tags
            .iter()
            .filter_map(|(k, v)| {
                if &k.as_ref() == &key {
                    Some(v.as_ref())
                } else {
                    None
                }
            })
            .nth(0)
    }

    fn set_tag(&mut self, key: impl AsRef<str>, value: impl Into<String>) {
        let key = key.as_ref();
        let value = value.into();
        let idx = self
            ._tags
            .iter()
            .enumerate()
            .filter_map(|(i, (k, _))| if &k.as_ref() == &key { Some(i) } else { None })
            .nth(0);
        match idx {
            None => self._tags.push((Rc::from(key), Rc::from(value.as_str()))),
            Some(i) => self._tags[i] = (key.into(), Rc::from(value.as_str())),
        }
    }

    fn unset_tag(&mut self, key: impl AsRef<str>) {
        let key = key.as_ref();
        let idx = self
            ._tags
            .iter()
            .enumerate()
            .filter_map(|(i, (k, _))| if &k.as_ref() == &key { Some(i) } else { None })
            .nth(0);
        if let Some(i) = idx {
            self._tags.remove(i);
        }
    }
}

impl Relation for RcRelation {
    fn members<'a>(
        &'a self,
    ) -> Box<dyn ExactSizeIterator<Item = (OSMObjectType, ObjId, &'a str)> + 'a> {
        Box::new(
            self._members
                .iter()
                .map(|(t, o, r)| (t.clone(), o.clone(), r.as_ref())),
        )
    }

    fn set_members(
        &mut self,
        members: impl IntoIterator<Item = (OSMObjectType, ObjId, impl Into<String>)>,
    ) {
        self._members.truncate(0);

        self._members.extend(
            members
                .into_iter()
                .map(|(t, i, r)| (t, i, Rc::from(r.into()))),
        );
    }
}<|MERGE_RESOLUTION|>--- conflicted
+++ resolved
@@ -21,12 +21,7 @@
     };
 }
 
-<<<<<<< HEAD
-#[derive(PartialEq, Debug)]
-=======
-
 #[derive(Clone, PartialEq, Debug)]
->>>>>>> 2eaf52cb
 pub struct RcNode {
     pub(crate) _id: ObjId,
     pub(crate) _version: Option<u32>,
@@ -40,12 +35,7 @@
     pub(crate) _lat_lon: Option<(Lat, Lon)>,
 }
 
-<<<<<<< HEAD
-#[derive(PartialEq, Debug)]
-=======
-
 #[derive(Clone, PartialEq, Debug)]
->>>>>>> 2eaf52cb
 pub struct RcWay {
     pub(crate) _id: ObjId,
     pub(crate) _version: Option<u32>,
