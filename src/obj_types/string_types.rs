--- conflicted
+++ resolved
@@ -20,43 +20,34 @@
     };
 }
 
-<<<<<<< HEAD
+#[builder(setter(strip_option))]
+#[derive(PartialEq, Debug, Builder, Clone)]
+pub struct StringNode {
+    pub(crate) _id: ObjId,
+
+    #[builder(default = "None")]
+    pub(crate) _version: Option<u32>,
+
+    #[builder(default = "false")]
+    pub(crate) _deleted: bool,
+    #[builder(default = "None")]
+    pub(crate) _changeset_id: Option<u32>,
+    #[builder(default = "None")]
+    pub(crate) _timestamp: Option<TimestampFormat>,
+    #[builder(default = "None")]
+    pub(crate) _uid: Option<u32>,
+    #[builder(default = "None")]
+    pub(crate) _user: Option<String>,
+
+    #[builder(default = "HashMap::new()")]
+    pub(crate) _tags: HashMap<String, String>,
+
+    #[builder(default = "None")]
+    pub(crate) _lat_lon: Option<(Lat, Lon)>,
+}
+
 #[derive(PartialEq, Debug, Builder, Clone)]
 #[builder(setter(strip_option))]
-=======
-#[derive(Clone, PartialEq, Debug)]
->>>>>>> 2eaf52cb
-pub struct StringNode {
-    pub(crate) _id: ObjId,
-
-    #[builder(default = "None")]
-    pub(crate) _version: Option<u32>,
-
-    #[builder(default = "false")]
-    pub(crate) _deleted: bool,
-    #[builder(default = "None")]
-    pub(crate) _changeset_id: Option<u32>,
-    #[builder(default = "None")]
-    pub(crate) _timestamp: Option<TimestampFormat>,
-    #[builder(default = "None")]
-    pub(crate) _uid: Option<u32>,
-    #[builder(default = "None")]
-    pub(crate) _user: Option<String>,
-
-    #[builder(default = "HashMap::new()")]
-    pub(crate) _tags: HashMap<String, String>,
-
-    #[builder(default = "None")]
-    pub(crate) _lat_lon: Option<(Lat, Lon)>,
-}
-
-<<<<<<< HEAD
-#[derive(PartialEq, Debug, Builder, Clone)]
-#[builder(setter(strip_option))]
-=======
-
-#[derive(Clone, PartialEq, Debug)]
->>>>>>> 2eaf52cb
 pub struct StringWay {
     pub(crate) _id: ObjId,
     #[builder(default = "None")]
@@ -79,12 +70,8 @@
     pub(crate) _nodes: Vec<ObjId>,
 }
 
-<<<<<<< HEAD
 #[derive(PartialEq, Debug, Builder, Clone)]
 #[builder(setter(strip_option))]
-=======
-#[derive(Clone, PartialEq, Debug)]
->>>>>>> 2eaf52cb
 pub struct StringRelation {
     pub(crate) _id: ObjId,
     #[builder(default = "None")]
@@ -107,11 +94,7 @@
     pub(crate) _members: Vec<(OSMObjectType, ObjId, String)>,
 }
 
-<<<<<<< HEAD
 #[derive(PartialEq, Debug, Clone)]
-=======
-#[derive(Clone, PartialEq, Debug)]
->>>>>>> 2eaf52cb
 pub enum StringOSMObj {
     Node(StringNode),
     Way(StringWay),
